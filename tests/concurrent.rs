--- conflicted
+++ resolved
@@ -15,12 +15,7 @@
 use yamux::{Config, Connection, Mode, WindowUpdateMode};
 use quickcheck::{Arbitrary, Gen, QuickCheck};
 
-<<<<<<< HEAD
 const PAYLOAD_SIZE: usize = 128 * 1024;
-
-async fn roundtrip(address: SocketAddr, nstreams: usize, data: Arc<Vec<u8>>) {
-    let listener = TcpListener::bind(&address).await.expect("bind");
-=======
 async fn roundtrip(
     address: SocketAddr,
     nstreams: usize,
@@ -36,7 +31,6 @@
         socket.bind(address).expect("bind");
         socket.listen(1024).expect("listen")
     };
->>>>>>> 0102ce20
     let address = listener.local_addr().expect("local address");
 
     let mut server_cfg = Config::default();
@@ -136,19 +130,13 @@
 #[test]
 fn concurrent_streams() {
     let _ = env_logger::try_init();
-<<<<<<< HEAD
-    let data = Arc::new(vec![0x42; PAYLOAD_SIZE]);
-    let addr = SocketAddr::V4(SocketAddrV4::new(Ipv4Addr::new(127, 0, 0, 1), 0));
-    roundtrip(addr, 1000, data).await
-=======
 
     fn prop (tcp_buffer_sizes: Option<TcpBuferSizes>) {
-        let data = Arc::new(vec![0x42; 128 * 1024]);
+        let data = Arc::new(vec![0x42; PAYLOAD_SIZE]);
         let addr = SocketAddr::V4(SocketAddrV4::new(Ipv4Addr::new(127, 0, 0, 1), 0));
 
         Runtime::new().expect("new runtime").block_on(roundtrip(addr, 1000, data, tcp_buffer_sizes));
     }
 
     QuickCheck::new().tests(1).quickcheck(prop as fn(_) -> _)
->>>>>>> 0102ce20
 }