[package]
name = "yamux"
version = "0.8.0"
authors = ["Parity Technologies <admin@parity.io>"]
license = "Apache-2.0 OR MIT"
description = "Multiplexer over reliable, ordered connections"
keywords = ["network", "protocol"]
categories = ["network-programming"]
repository = "https://github.com/paritytech/yamux"
readme = "README.md"
edition = "2018"

[dependencies]
futures = { version = "0.3.4", default-features = false, features = ["std"] }
log = "0.4.8"
nohash-hasher = "0.2"
parking_lot = "0.11"
rand = "0.8.3"
static_assertions = "1"

[dev-dependencies]
anyhow = "1"
criterion = "0.3"
env_logger = "0.6"
futures = "0.3.4"
<<<<<<< HEAD
quickcheck = "0.9"
tokio = { version = "1.0", features = ["net", "rt-multi-thread", "macros", "time"] }
tokio-util = { version = "0.6", features = ["compat"] }
=======
quickcheck = "1.0"
tokio = { version = "0.2", features = ["tcp", "rt-threaded", "macros"] }
tokio-util = { version = "0.3", features = ["compat"] }
>>>>>>> 90720d79
constrained-connection = "0.1"

[[bench]]
name = "concurrent"
harness = false<|MERGE_RESOLUTION|>--- conflicted
+++ resolved
@@ -23,15 +23,9 @@
 criterion = "0.3"
 env_logger = "0.6"
 futures = "0.3.4"
-<<<<<<< HEAD
-quickcheck = "0.9"
+quickcheck = "1.0"
 tokio = { version = "1.0", features = ["net", "rt-multi-thread", "macros", "time"] }
 tokio-util = { version = "0.6", features = ["compat"] }
-=======
-quickcheck = "1.0"
-tokio = { version = "0.2", features = ["tcp", "rt-threaded", "macros"] }
-tokio-util = { version = "0.3", features = ["compat"] }
->>>>>>> 90720d79
 constrained-connection = "0.1"
 
 [[bench]]
